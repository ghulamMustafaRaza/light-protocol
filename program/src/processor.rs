use crate::instructions::{
    check_and_insert_nullifier, check_external_amount, create_and_check_account, token_transfer,
};
use crate::poseidon_merkle_tree::processor::MerkleTreeProcessor;
use crate::poseidon_merkle_tree::state_roots::check_root_hash_exists;
use crate::state::ChecksAndTransferState;
use crate::utils::init_bytes18::MERKLE_TREE_ACC_BYTES_ARRAY;

use solana_program::{
    account_info::{next_account_info, AccountInfo},
    msg,
    program_error::ProgramError,
    program_pack::Pack,
    pubkey::Pubkey,
};
use std::convert::{TryInto, TryFrom};

// Processor for deposit and withdraw logic.
pub fn process_instruction(
    program_id: &Pubkey,
    accounts: &[AccountInfo],
    current_instruction_index: usize,
) -> Result<(), ProgramError> {
    msg!("Entered process_instruction");

    let account = &mut accounts.iter();
    let signer_account = next_account_info(account)?;
    let tmp_storage_pda = next_account_info(account)?;
    let mut tmp_storage_pda_data = ChecksAndTransferState::unpack(&tmp_storage_pda.data.borrow())?;

    // Checks whether passed-in root exists in Merkle tree history array.
    // We do this check as soon as possible to avoid proof transaction invalidation for missing
    // root. Currently 500 roots are stored at once. After 500 transactions roots are overwritten.
    if current_instruction_index == 1 {
        let merkle_tree_pda = next_account_info(account)?;
        msg!(
            "Passed-in merkle_tree_pda pubkey: {:?}",
            *merkle_tree_pda.key
        );
        msg!(
            "Checks against hardcoded merkle_tree_pda pubkey: {:?}",
            solana_program::pubkey::Pubkey::new(&MERKLE_TREE_ACC_BYTES_ARRAY[<usize as TryFrom<u8>>::try_from(tmp_storage_pda_data.merkle_tree_index).unwrap()].0)
        );
        tmp_storage_pda_data.found_root = check_root_hash_exists(
            merkle_tree_pda,
            &tmp_storage_pda_data.root_hash,
            &program_id,
            tmp_storage_pda_data.merkle_tree_index,
        )?;
    }
    // Checks and inserts nullifier pdas, two Merkle tree leaves (output utxo hashes),
    // and executes transaction, deposit or withdrawal.
    else if current_instruction_index == 1501 {
        //signers
        //temp acc
        let two_leaves_pda = next_account_info(account)?;
        let nullifier0_pda = next_account_info(account)?;
        let nullifier1_pda = next_account_info(account)?;
        let merkle_tree_pda = next_account_info(account)?;
        let merkle_tree_pda_token = next_account_info(account)?;
        let system_program_account = next_account_info(account)?;
        let token_program_account = next_account_info(account)?;
        let authority = next_account_info(account)?;
<<<<<<< HEAD
        let authority_seed = [7u8; 32];
        let (expected_authority_pubkey, authority_bump_seed) =
            Pubkey::find_program_address(&[&authority_seed], program_id);
=======
        //changed seet to bytes of program_id
        let authority_seed = program_id.to_bytes();

        let (expected_authority_pubkey, authority_bump_seed) = Pubkey::find_program_address(&[&authority_seed], program_id);
>>>>>>> e55ae82b

        if expected_authority_pubkey != *authority.key {
            msg!("Invalid passed-in authority.");
            return Err(ProgramError::InvalidArgument);
        }

        if *merkle_tree_pda.key != solana_program::pubkey::Pubkey::new(&MERKLE_TREE_ACC_BYTES_ARRAY[<usize as TryFrom<u8>>::try_from(tmp_storage_pda_data.merkle_tree_index).unwrap()].0) {
            msg!("Passed-in Merkle tree account is invalid. {:?} != {:?}", *merkle_tree_pda.key, solana_program::pubkey::Pubkey::new(&MERKLE_TREE_ACC_BYTES_ARRAY[<usize as TryFrom<u8>>::try_from(tmp_storage_pda_data.merkle_tree_index).unwrap()].0));
            return Err(ProgramError::InvalidInstructionData);
        }
        /*
        if *merkle_tree_pda_token.key != solana_program::pubkey::Pubkey::new(&MERKLE_TREE_ACC_BYTES_ARRAY[<usize as TryFrom<u8>>::try_from(tmp_storage_pda_data.merkle_tree_index).unwrap()].1) {
            msg!("Passed-in Merkle tree token account is invalid. {:?} != {:?}", *merkle_tree_pda_token.key, solana_program::pubkey::Pubkey::new(&MERKLE_TREE_ACC_BYTES_ARRAY[<usize as TryFrom<u8>>::try_from(tmp_storage_pda_data.merkle_tree_index).unwrap()].1));
            return Err(ProgramError::InvalidInstructionData);
        }
<<<<<<< HEAD
=======
        */

>>>>>>> e55ae82b
        msg!("Starting nullifier check.");
        tmp_storage_pda_data.found_nullifier = check_and_insert_nullifier(
            program_id,
            signer_account,
            nullifier0_pda,
            system_program_account,
            &tmp_storage_pda_data.proof_a_b_c_leaves_and_nullifiers[320..352],
        )?;
        msg!(
            "nullifier0_pda inserted {}",
            tmp_storage_pda_data.found_nullifier
        );

        tmp_storage_pda_data.found_nullifier = check_and_insert_nullifier(
            program_id,
            signer_account,
            nullifier1_pda,
            system_program_account,
            &tmp_storage_pda_data.proof_a_b_c_leaves_and_nullifiers[352..384],
        )?;
        msg!(
            "nullifier1_pda inserted {}",
            tmp_storage_pda_data.found_nullifier
        );
        let (pub_amount_checked, relayer_fees) = check_external_amount(&tmp_storage_pda_data)?;
        let ext_amount =
            i64::from_le_bytes(tmp_storage_pda_data.ext_amount.clone().try_into().unwrap());
<<<<<<< HEAD
        msg!(
            "ext_amount != tmp_storage_pda_data.relayer_fees {} != {}",
            ext_amount,
            relayer_fees
        );
        if ext_amount != relayer_fees.try_into().unwrap() {
=======
        msg!("ext_amount != tmp_storage_pda_data.relayer_fees {} != {}", ext_amount, relayer_fees);

        if relayer_fees != <u64 as TryFrom<i64>>::try_from(ext_amount.abs()).unwrap() {
>>>>>>> e55ae82b
            let user_pda_token = next_account_info(account)?;

            if ext_amount > 0 {
                msg!("Created two_leaves_pda successfully.");

                msg!("Deposited {}", pub_amount_checked);
                token_transfer(
                    token_program_account,
                    user_pda_token,
                    //two_leaves_pda
                    //destination,
                    merkle_tree_pda_token,
                    &authority,
                    &authority_seed[..],
                    &[authority_bump_seed],
                    pub_amount_checked,
                )?;
            } else if ext_amount < 0 {
<<<<<<< HEAD
=======

                /*
>>>>>>> e55ae82b
                if *user_pda_token.key
                    != solana_program::pubkey::Pubkey::new(&tmp_storage_pda_data.to_address)
                {
                    msg!("Recipient has to be address specified in tx integrity hash.");
                    return Err(ProgramError::InvalidInstructionData);
<<<<<<< HEAD
                }
=======
                }*/
>>>>>>> e55ae82b

                token_transfer(
                    token_program_account,
                    merkle_tree_pda_token,
                    //two_leaves_pda
                    //destination,
                    user_pda_token,
                    &authority,
                    &authority_seed[..],
                    &[authority_bump_seed],
                    pub_amount_checked,
                )?;
            }
        }

        if relayer_fees > 0 {
            msg!("paying relayer : {}", relayer_fees);
            if Pubkey::new(&tmp_storage_pda_data.signing_address) != *signer_account.key {
                msg!("wrong relayer");
                return Err(ProgramError::InvalidArgument);
            }
            let relayer_pda_token = next_account_info(account)?;

            token_transfer(
                token_program_account,
                merkle_tree_pda_token,
                //destination,
                relayer_pda_token,
                &authority,
                &authority_seed[..],
                &[authority_bump_seed],
                relayer_fees,
            )?;
        }

        msg!("Inserting new merkle root.");
        let mut merkle_tree_processor = MerkleTreeProcessor::new(Some(tmp_storage_pda), None)?;

        msg!("Creating two_leaves_pda.");
        create_and_check_account(
            program_id,
            signer_account,
            two_leaves_pda,
            system_program_account,
            &tmp_storage_pda_data.proof_a_b_c_leaves_and_nullifiers[320..352],
            &b"leaves"[..],
            106u64, //bytes
            0,      //lamports
            true,   //rent_exempt
        )?;
        //insert Merkle root
        merkle_tree_processor.process_instruction(accounts)?;
    }

    tmp_storage_pda_data.current_instruction_index += 1;
    ChecksAndTransferState::pack_into_slice(
        &tmp_storage_pda_data,
        &mut tmp_storage_pda.data.borrow_mut(),
    );
    Ok(())
}<|MERGE_RESOLUTION|>--- conflicted
+++ resolved
@@ -61,16 +61,10 @@
         let system_program_account = next_account_info(account)?;
         let token_program_account = next_account_info(account)?;
         let authority = next_account_info(account)?;
-<<<<<<< HEAD
-        let authority_seed = [7u8; 32];
-        let (expected_authority_pubkey, authority_bump_seed) =
-            Pubkey::find_program_address(&[&authority_seed], program_id);
-=======
         //changed seet to bytes of program_id
         let authority_seed = program_id.to_bytes();
 
         let (expected_authority_pubkey, authority_bump_seed) = Pubkey::find_program_address(&[&authority_seed], program_id);
->>>>>>> e55ae82b
 
         if expected_authority_pubkey != *authority.key {
             msg!("Invalid passed-in authority.");
@@ -86,11 +80,8 @@
             msg!("Passed-in Merkle tree token account is invalid. {:?} != {:?}", *merkle_tree_pda_token.key, solana_program::pubkey::Pubkey::new(&MERKLE_TREE_ACC_BYTES_ARRAY[<usize as TryFrom<u8>>::try_from(tmp_storage_pda_data.merkle_tree_index).unwrap()].1));
             return Err(ProgramError::InvalidInstructionData);
         }
-<<<<<<< HEAD
-=======
         */
 
->>>>>>> e55ae82b
         msg!("Starting nullifier check.");
         tmp_storage_pda_data.found_nullifier = check_and_insert_nullifier(
             program_id,
@@ -118,18 +109,9 @@
         let (pub_amount_checked, relayer_fees) = check_external_amount(&tmp_storage_pda_data)?;
         let ext_amount =
             i64::from_le_bytes(tmp_storage_pda_data.ext_amount.clone().try_into().unwrap());
-<<<<<<< HEAD
-        msg!(
-            "ext_amount != tmp_storage_pda_data.relayer_fees {} != {}",
-            ext_amount,
-            relayer_fees
-        );
-        if ext_amount != relayer_fees.try_into().unwrap() {
-=======
         msg!("ext_amount != tmp_storage_pda_data.relayer_fees {} != {}", ext_amount, relayer_fees);
 
         if relayer_fees != <u64 as TryFrom<i64>>::try_from(ext_amount.abs()).unwrap() {
->>>>>>> e55ae82b
             let user_pda_token = next_account_info(account)?;
 
             if ext_amount > 0 {
@@ -148,21 +130,14 @@
                     pub_amount_checked,
                 )?;
             } else if ext_amount < 0 {
-<<<<<<< HEAD
-=======
 
                 /*
->>>>>>> e55ae82b
                 if *user_pda_token.key
                     != solana_program::pubkey::Pubkey::new(&tmp_storage_pda_data.to_address)
                 {
                     msg!("Recipient has to be address specified in tx integrity hash.");
                     return Err(ProgramError::InvalidInstructionData);
-<<<<<<< HEAD
-                }
-=======
                 }*/
->>>>>>> e55ae82b
 
                 token_transfer(
                     token_program_account,
