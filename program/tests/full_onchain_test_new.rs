use crate::tokio::time::timeout;
use ark_crypto_primitives::Error;
use ark_ff::biginteger::BigInteger256;
use ark_ff::{Fp256, FromBytes};
use solana_program::program_pack::Pack;
use Testing_Hardcoded_Params_devnet_new::{
    poseidon_merkle_tree::mt_state::{HashBytes, MerkleTree, MERKLE_TREE_ACC_BYTES},
    process_instruction,
    utils::init_bytes18,
    Groth16_verifier::{
        final_exponentiation::ranges::*,
        final_exponentiation::state::{FinalExpBytes, INSTRUCTION_ORDER_VERIFIER_PART_2},
        miller_loop::state::*,
        parsers::*,
    },
};

use serde_json::{Result, Value};
use {
    solana_program::{
        instruction::{AccountMeta, Instruction},
        pubkey::Pubkey,
    },
    solana_program_test::*,
    solana_sdk::{account::Account, signature::Signer, transaction::Transaction},
    std::str::FromStr,
};

use ark_ed_on_bn254::Fq;
use ark_ff::BigInteger;
use solana_program_test::ProgramTestContext;
use std::convert::TryInto;
use std::{fs, time};
mod fe_onchain_test;

//mod tests::fe_onchain_test;
//use crate::fe_onchain_test;
mod mt_onchain_test;
mod pi_onchain_test;
// mod fe_offchain_test;
// use crate::fe_offchain_test::tests::get_public_inputs_from_bytes_254;

pub async fn create_and_start_program(
    merkle_tree_init_bytes: Vec<u8>,
    hash_bytes_init_bytes: Vec<u8>,
    merkle_tree_pubkey: &Pubkey,
    storage_account: &Pubkey,
    program_id: &Pubkey,
    signer_pubkey: &Pubkey,
) -> ProgramTestContext {
    let mut program_test = ProgramTest::new(
        "Testing_Hardcoded_Params_devnet_new",
        *program_id,
        processor!(process_instruction),
    );
    let mut merkle_tree = Account::new(10000000000, 16657, &program_id);

    if merkle_tree_init_bytes.len() == 16657 {
        merkle_tree.data = merkle_tree_init_bytes;
    }
    program_test.add_account(*merkle_tree_pubkey, merkle_tree);
    let mut hash_byte = Account::new(10000000000, 3900, &program_id);

    if hash_bytes_init_bytes.len() == 3900 {
        hash_byte.data = hash_bytes_init_bytes;
    }
    program_test.add_account(*storage_account, hash_byte);
    //let mut two_leaves_pda_byte = Account::new(10000000000, 98, &program_id);

    // if two_leaves_pda_bytes_init_bytes.len() == 98 {
    //
    //     two_leaves_pda_byte.data = two_leaves_pda_bytes_init_bytes;
    // }
    // program_test.add_account(
    //     *two_leaves_pda_pubkey,
    //     two_leaves_pda_byte,
    // );

    let mut program_context = program_test.start_with_context().await;
    let mut transaction = solana_sdk::system_transaction::transfer(
        &program_context.payer,
        &signer_pubkey,
        10000000000000,
        program_context.last_blockhash,
    );
    transaction.sign(&[&program_context.payer], program_context.last_blockhash);
    let res_request = program_context
        .banks_client
        .process_transaction(transaction)
        .await;

    program_context
}

pub async fn create_and_start_program_var(
    accounts: &Vec<(&Pubkey, usize, Option<Vec<u8>>)>,
    program_id: &Pubkey,
    signer_pubkey: &Pubkey,
) -> ProgramTestContext {
    let mut program_test = ProgramTest::new(
        "Testing_Hardcoded_Params_devnet_new",
        *program_id,
        processor!(process_instruction),
    );
    println!("accounts {:?}", accounts);
    for (pubkey, size, data) in accounts.iter() {
        println!("accounts {:?}, {:?}, {:?}", pubkey, size, data);

        let mut account = Account::new(10000000000, *size, &program_id);
        match data {
            Some(d) => (account.data = d.clone()),
            None => ()
        }
        program_test.add_account(**pubkey, account);
        println!("added account {:?}", **pubkey);
    }

    let mut program_context = program_test.start_with_context().await;
    let mut transaction = solana_sdk::system_transaction::transfer(
        &program_context.payer,
        &signer_pubkey,
        10000000000000,
        program_context.last_blockhash,
    );
    transaction.sign(&[&program_context.payer], program_context.last_blockhash);
    let res_request = program_context
        .banks_client
        .process_transaction(transaction)
        .await;

    program_context
}

pub async fn restart_program(
    accounts_vector: &mut Vec<(&Pubkey, usize, Option<Vec<u8>>)>,
    program_id: &Pubkey,
    signer_pubkey: &Pubkey,
    mut program_context: ProgramTestContext
) -> ProgramTestContext {
    for (pubkey, _, current_data) in accounts_vector.iter_mut() {
        let account = program_context
            .banks_client
            .get_account(**pubkey)
            .await
            .expect("get_account")
            .unwrap();
            *current_data = Some(account.data.to_vec());

    }
    // accounts_vector[1].2 = Some(storage_account.data.to_vec());
    let mut program_context_new = create_and_start_program_var(
        &accounts_vector,
        &program_id,
        &signer_pubkey,
    ).await;
    program_context_new
}

//use core::num::<impl u64>::checked_add;
#[tokio::test]
async fn full_test_onchain_new() {

    //getting instruction data from file
    //this is necessary for Light only supports proof generation with snarkjs
    let ix_data_file = fs::read_to_string("./tests/test_data/deposit_0_1_sol.txt")
        .expect("Something went wrong reading the file");
    let ix_data_json: Value = serde_json::from_str(&ix_data_file).unwrap();
    let mut ix_data = Vec::new();
    // for i in  tx_bytes["bytes"][0].as_str().unwrap().split(',') {
    //     bytes.push((*i).parse::<u8>().unwrap());
    // }
    for i in ix_data_json["bytes"][0].as_str().unwrap().split(',') {
        let j = (*i).parse::<u8>();
        match j {
            Ok(x) => (ix_data.push(x)),
            Err(e) => (),
        }
    }
    println!("{:?}", ix_data);

    // Creates program, accounts, setup.
    let program_id = Pubkey::from_str("TransferLamports111111111111111111112111111").unwrap();
    let mut accounts_vector = Vec::new();
    //create pubkey for temporary storage account
    let merkle_tree_pubkey = Pubkey::new(&MERKLE_TREE_ACC_BYTES);
    accounts_vector.push((&merkle_tree_pubkey, 16657, None));
    let signer_keypair = solana_sdk::signer::keypair::Keypair::new();
    let signer_pubkey = signer_keypair.pubkey();
    let two_leaves_pda_pubkey = Pubkey::find_program_address(&[&ix_data[105..137], &b"leaves"[..]], &program_id).0;
    println!("leaves add seed: {:?}", [ &ix_data[105..137], &b"leaves"[..]]);
    let storage_pubkey = Pubkey::find_program_address(&[&ix_data[105..137], &b"storage"[..]], &program_id).0;
    println!("storage_pubkey add seed: {:?}", [&ix_data[105..137], &b"storage"[..]]);

    let mut nullifier_pubkeys = Vec::new();
    println!("nf0 seed data: {:?}", ix_data[96 + 9..128 + 9].to_vec());
    let pubkey_from_seed = Pubkey::find_program_address(&[&ix_data[96 + 9..128 + 9], &b"nf"[..]], &program_id);
    nullifier_pubkeys.push(pubkey_from_seed.0);

    let pubkey_from_seed = Pubkey::find_program_address(&[&ix_data[128 + 9..160 + 9], &b"nf"[..]], &program_id);
    nullifier_pubkeys.push(pubkey_from_seed.0);
    println!("derriving nullifier pubkeys from: {:?}", nullifier_pubkeys);

    //panic!();
    let mut program_context = create_and_start_program_var(
        &accounts_vector,
        &program_id,
        &signer_pubkey,
    ).await;
    let merkle_tree_account = program_context
        .banks_client
        .get_account(merkle_tree_pubkey)
        .await
        .expect("get_account")
        .unwrap();

    //let tx_bytes = tx_bytes["bytes"]

    // println!("yy: {:?}", yy);
    //initialize MerkleTree account
    let mut transaction = Transaction::new_with_payer(
        &[Instruction::new_with_bincode(
            program_id,
            &[vec![240u8, 0u8], usize::to_le_bytes(1000).to_vec()].concat(),
            vec![
                AccountMeta::new(signer_keypair.pubkey(), true),
                AccountMeta::new(merkle_tree_pubkey, false),
            ],
        )],
        Some(&signer_keypair.pubkey()),
    );
    transaction.sign(&[&signer_keypair], program_context.last_blockhash);

    program_context
        .banks_client
        .process_transaction(transaction)
        .await
        .unwrap();
    let merkle_tree_account = program_context
        .banks_client
        .get_account(merkle_tree_pubkey)
        .await
        .expect("get_account")
        .unwrap();

    /*
     *
     *
     * Send data to chain and initialize temp storage account
     *
     *
     */
    //first instruction + prepare inputs id + 7 public inputs in bytes = 226 bytes

    //sends bytes
    let mut transaction = Transaction::new_with_payer(
        &[Instruction::new_with_bincode(
            program_id,
            &ix_data[8..].to_vec(),
            vec![
                AccountMeta::new(signer_pubkey, true),
                AccountMeta::new(storage_pubkey, false),
                AccountMeta::new(Pubkey::from_str("11111111111111111111111111111111").unwrap(), false),
            ],
        )],
        Some(&signer_pubkey),
    );
    transaction.sign(&[&signer_keypair], program_context.last_blockhash);
    program_context
        .banks_client
        .process_transaction(transaction)
        .await
        .unwrap();


    accounts_vector.push((&storage_pubkey, 3900, None));


    /*
     *
     *
     * check merkle root
     *
     *
     */

    let mut transaction = Transaction::new_with_payer(
        &[Instruction::new_with_bincode(
            program_id,
            &ix_data[8..20].to_vec(), //random
            vec![
                AccountMeta::new(signer_pubkey, true),
                AccountMeta::new(storage_pubkey, false),
                AccountMeta::new(merkle_tree_pubkey, false),
            ],
        )],
        Some(&signer_pubkey),
    );
    transaction.sign(&[&signer_keypair], program_context.last_blockhash);
    program_context
        .banks_client
        .process_transaction(transaction)
        .await
        .unwrap();
    //assert!(true == false);

    /*
     *
     *
     * Proof Verification
     *
     *
     */

    let mut i = 0usize;
    for id in 0..464usize {
        // 0..912 @working
        // 0..1808 @
        let mut success = false;
        let mut retries_left = 2;
        while retries_left > 0 && success != true {
            let idd: u8 = id as u8;
            let mut transaction = Transaction::new_with_payer(
                &[Instruction::new_with_bincode(
                    program_id,
                    &vec![98, 99, i],
                    vec![
                        AccountMeta::new(signer_pubkey, true),
                        AccountMeta::new(storage_pubkey, false),
                    ],
                )],
                Some(&signer_pubkey),
            );
            transaction.sign(&[&signer_keypair], program_context.last_blockhash);
            let res_request = timeout(
                time::Duration::from_millis(500),
                program_context
                    .banks_client
                    .process_transaction(transaction),
            )
            .await;

            match res_request {
                Ok(_) => success = true,
                Err(e) => {
                    println!("retries_left {}", retries_left);
                    retries_left -= 1;

                    program_context = restart_program(
                        &mut accounts_vector,
                        &program_id,
                        &signer_pubkey,
                        program_context
                    ).await;

                }
            }
        }
        i += 1;
    }

    // Gets bytes that resemble x_1_range in the account: g_ic value after final compuation.
    // Compute the affine value from this and compare to the (hardcoded) value that's returned from
    // prepare_inputs lib call/reference.
    let storage_account = program_context
        .banks_client
        .get_account(storage_pubkey)
        .await
        .expect("get_account")
        .unwrap();
    let mut unpacked_data = vec![0u8; 3900];
    unpacked_data = storage_account.data.clone();

    println!("account data after p_i: {:?}", unpacked_data);

    // x_1_range: 252..316.
    // Keep in mind that g_ic_reference_value is based on running groth16.prepare_inputs() with 7 hardcoded inputs.
    let g_ic_affine = parse_x_group_affine_from_bytes(&unpacked_data[252..316].to_vec());
    // let g_ic_affine = parse_x_group_affine_from_bytes(&unpacked_data[220..252].to_vec()); // this new

    let g_ic_reference_value =
        ark_ec::short_weierstrass_jacobian::GroupProjective::<ark_bn254::g1::Parameters>::new(
            Fp256::<ark_bn254::FqParameters>::new(BigInteger256::new([
                4558364185828577028,
                2968328072905581441,
                15831331149718564992,
                1208602698044891702,
            ])), // Cost: 31
            Fp256::<ark_bn254::FqParameters>::new(BigInteger256::new([
                15482105712819104980,
                10686255431817088435,
                17716373216643709577,
                264028719181254570,
            ])), // Cost: 31
            Fp256::<ark_bn254::FqParameters>::new(BigInteger256::new([
                13014122463130548586,
                16367981906331090583,
                13731940001588685782,
                2029626530375041604,
            ])), // Cost: 31
        );
    // assert_eq!(
    //     g_ic_projective, g_ic_reference_value,
    //     "different g_ic projective than libray implementation with the same inputs"
    // );

    /*
     *
     *
     *Miller loop
     *
     *
     */

    // Executes first ix: [0]
    // let i_data0: Vec<u8> = vec![1, 2, 3, 4, 5];
    // let mut transaction = Transaction::new_with_payer(
    //     &[Instruction::new_with_bincode(
    //         program_id,
    //         &[vec![1, 1], i_data0].concat(),
    //         vec![
    //             AccountMeta::new(signer_pubkey, true),
    //             AccountMeta::new(storage_pubkey, false),
    //             //AccountMeta::new(storage_pubkey, false),
    //         ],
    //     )],
    //     Some(&signer_pubkey),
    // );
    // transaction.sign(&[&signer_keypair], program_context.last_blockhash);
    // program_context
    //     .banks_client
    //     .process_transaction(transaction)
    //     .await
    //     .unwrap();

    // Executes second ix: [1]
    // Parses proof_a and proof_c bytes ()
    // let i_data: Vec<u8> = vec![0]; //[proof_a_bytes, proof_c_bytes].concat(); // 128 b
    // let mut transaction = Transaction::new_with_payer(
    //     &[Instruction::new_with_bincode(
    //         program_id,
    //         &[vec![1, 1], i_data].concat(), // 129++
    //         vec![
    //             AccountMeta::new(signer_pubkey, true),
    //             AccountMeta::new(storage_pubkey, false),
    //         ],
    //     )],
    //     Some(&signer_pubkey),
    // );
    // transaction.sign(&[&signer_keypair], program_context.last_blockhash);
    // program_context
    //     .banks_client
    //     .process_transaction(transaction)
    //     .await
    //     .unwrap();

    // Executes third ix [2]
    // Parses proof_b_bytes (2..194) // 128 b
    // let i_data_2: Vec<u8> = vec![1]; //proof_b_bytes[..].to_vec();
    // let mut transaction = Transaction::new_with_payer(
    //     &[Instruction::new_with_bincode(
    //         program_id,
    //         &[vec![1, 1], i_data_2].concat(),
    //         vec![
    //             AccountMeta::new(signer_pubkey, true),
    //             AccountMeta::new(storage_pubkey, false),
    //         ],
    //     )],
    //     Some(&signer_pubkey),
    // );
    // transaction.sign(&[&signer_keypair], program_context.last_blockhash);
    // program_context
    //     .banks_client
    //     .process_transaction(transaction)
    //     .await
    //     .unwrap();

    let storage_account = program_context
        .banks_client
        .get_account(storage_pubkey)
        .await
        .expect("get_account")
        .unwrap();
    let account_data = ML254Bytes::unpack(&storage_account.data.clone()).unwrap();
    println!("init state f_range: {:?}", account_data.f_range);
    println!("init state P1x: {:?}", account_data.p_1_x_range);
    println!("init state P1y: {:?}", account_data.p_1_y_range);

    println!("init state P2x: {:?}", account_data.p_2_x_range);
    println!("init state P2y: {:?}", account_data.p_2_y_range);

    println!("init state P3x: {:?}", account_data.p_3_x_range);
    println!("init state P3y: {:?}", account_data.p_3_y_range);

    println!("init state PROOFB: {:?}", account_data.proof_b);
    //assert_eq!(true, false);
    // Executes 1973 following ix.
    println!("xxxxx");
    let mut i = 8888usize;
    for _id in 0..430usize {
        // +1 ! 341
        // 3..612 @merging helpers and add step
        // 3..639 @14,15,16 merged
        // 3..693 11,12,13 merged
        // 3..821 @3,4 merged
        // 3..884 @d1-d5 merged
        // 3..1157 @d2-d5 merged
        // 3..1976
        let mut success = false;
        let mut retries_left = 2;
        while retries_left > 0 && success != true {
            let mut transaction = Transaction::new_with_payer(
                &[Instruction::new_with_bincode(
                    program_id,
                    &[vec![1, 1], usize::to_le_bytes(i).to_vec()].concat(),
                    vec![
                        AccountMeta::new(signer_pubkey, true),
                        AccountMeta::new(storage_pubkey, false),
                    ],
                )],
                Some(&signer_pubkey),
            );
            transaction.sign(&[&signer_keypair], program_context.last_blockhash);
            let res_request = timeout(
                time::Duration::from_millis(500),
                program_context
                    .banks_client
                    .process_transaction(transaction),
            )
            .await;
            match res_request {
                Ok(_) => success = true,
                Err(_e) => {
                    println!("retries_left {}", retries_left);
                    retries_left -= 1;
                    let storage_account = program_context
                        .banks_client
                        .get_account(storage_pubkey)
                        .await
                        .expect("get_account")
                        .unwrap();
                    // program_context = create_and_start_program(
                    //     storage_account.data.to_vec(),
                    //     storage_pubkey,
                    //     pi_bytes_pubkey,
                    //     program_id,
                    // )
                    // .await;
                    program_context = create_and_start_program(
                        merkle_tree_account.data.to_vec(),
                        storage_account.data.to_vec(),
                        &merkle_tree_pubkey,
                        &storage_pubkey,
                        &program_id,
                        &signer_pubkey,
                    )
                    .await;
                }
            }
        }
        i += 1;
    }

    // Compute the affine value from this and compare to the (hardcoded) value that's returned from
    // prepare_inputs lib call/reference.
    let storage_account = program_context
        .banks_client
        .get_account(storage_pubkey)
        .await
        .expect("get_account")
        .unwrap();
    let account_data = ML254Bytes::unpack(&storage_account.data.clone()).unwrap();
    //println!("account_data.f_range: {:?}", account_data.f_range);

    // = ark_groth16-miller_output reference
<<<<<<< HEAD
    let reference_f = [
        41, 164, 125, 219, 237, 181, 202, 195, 98, 55, 97, 232, 35, 147, 153, 23, 164, 70, 211,
        144, 151, 9, 219, 197, 234, 13, 164, 242, 67, 59, 148, 5, 132, 108, 82, 161, 228, 167, 20,
        24, 207, 201, 203, 25, 249, 125, 54, 96, 182, 231, 150, 215, 149, 43, 216, 0, 36, 166, 232,
        13, 126, 3, 53, 0, 174, 209, 16, 242, 177, 143, 60, 247, 181, 65, 132, 142, 14, 231, 170,
        52, 3, 34, 70, 49, 210, 158, 211, 173, 165, 155, 219, 80, 225, 32, 64, 8, 65, 139, 16, 138,
        240, 218, 36, 220, 8, 100, 236, 141, 1, 223, 60, 59, 24, 38, 90, 254, 47, 91, 205, 228,
        169, 103, 178, 30, 124, 141, 43, 9, 83, 155, 75, 140, 209, 26, 2, 250, 250, 20, 185, 78,
        53, 54, 68, 178, 88, 78, 246, 132, 97, 167, 124, 253, 96, 26, 213, 99, 157, 155, 40, 9, 60,
        139, 112, 126, 230, 195, 217, 125, 68, 169, 208, 149, 175, 33, 226, 17, 47, 132, 8, 154,
        237, 156, 34, 97, 55, 129, 155, 64, 202, 54, 161, 19, 24, 1, 208, 104, 140, 149, 25, 229,
        96, 239, 202, 24, 235, 221, 133, 137, 30, 226, 62, 112, 26, 58, 1, 85, 207, 182, 41, 213,
        42, 72, 139, 41, 108, 152, 252, 164, 121, 76, 17, 62, 147, 226, 220, 79, 236, 132, 109,
        130, 163, 209, 203, 14, 144, 180, 25, 216, 234, 198, 199, 74, 48, 62, 57, 0, 206, 138, 12,
        130, 25, 12, 187, 216, 86, 208, 84, 198, 58, 204, 6, 161, 93, 63, 68, 121, 173, 129, 255,
        249, 47, 42, 218, 214, 129, 29, 136, 7, 213, 160, 139, 148, 58, 6, 191, 11, 161, 114, 56,
        174, 224, 86, 243, 103, 166, 151, 107, 36, 205, 170, 206, 196, 248, 251, 147, 91, 3, 136,
        208, 36, 3, 51, 84, 102, 139, 252, 193, 9, 172, 113, 116, 50, 242, 70, 26, 115, 166, 252,
        204, 163, 149, 78, 13, 255, 235, 222, 174, 120, 182, 178, 186, 22, 169, 153, 73, 48, 242,
        139, 120, 98, 33, 101, 204, 204, 169, 57, 249, 168, 45, 197, 126, 105, 54, 187, 35, 241,
        253, 4, 33, 70, 246, 206, 32, 17,
    ];
=======
    let reference_f = [106, 144, 87, 58, 158, 145, 226, 63, 202, 195, 194, 54, 236, 52, 22, 124, 12, 243, 67, 209, 110, 138, 149, 137, 17, 147, 150, 72, 148, 22, 101, 47, 122, 190, 109, 122, 161, 30, 171, 178, 184, 89, 27, 154, 54, 115, 196, 79, 92, 15, 217, 7, 74, 206, 234, 6, 126, 240, 126, 205, 197, 167, 144, 24, 34, 158, 136, 249, 93, 100, 136, 41, 219, 142, 182, 14, 170, 147, 73, 190, 40, 241, 16, 103, 202, 220, 24, 78, 103, 103, 240, 211, 137, 231, 213, 17, 234, 17, 19, 74, 235, 65, 155, 173, 26, 145, 147, 137, 52, 42, 89, 125, 41, 233, 73, 85, 242, 208, 149, 19, 19, 82, 84, 141, 218, 109, 136, 18, 70, 18, 11, 3, 153, 147, 17, 37, 171, 63, 128, 126, 102, 178, 76, 135, 16, 184, 100, 240, 195, 7, 51, 21, 194, 170, 149, 105, 27, 145, 230, 14, 18, 172, 134, 204, 66, 85, 62, 91, 111, 119, 233, 16, 244, 27, 78, 58, 245, 78, 47, 170, 16, 94, 101, 102, 107, 6, 203, 99, 180, 148, 42, 1, 147, 112, 231, 85, 35, 119, 60, 179, 99, 13, 9, 39, 165, 184, 125, 221, 221, 59, 4, 203, 220, 32, 120, 57, 192, 35, 42, 0, 89, 20, 77, 34, 125, 35, 28, 101, 127, 195, 73, 148, 201, 28, 22, 50, 88, 53, 65, 158, 60, 227, 253, 27, 204, 82, 214, 150, 129, 75, 57, 74, 22, 43, 43, 15, 254, 162, 118, 165, 240, 45, 110, 35, 244, 97, 240, 218, 57, 148, 236, 60, 248, 234, 68, 31, 213, 236, 21, 55, 224, 59, 236, 5, 54, 89, 39, 38, 238, 70, 134, 88, 195, 238, 15, 204, 151, 184, 61, 152, 210, 119, 143, 81, 209, 46, 134, 243, 207, 108, 207, 30, 217, 56, 167, 230, 118, 143, 85, 15, 180, 102, 18, 130, 107, 128, 118, 5, 108, 181, 192, 200, 46, 63, 73, 147, 55, 84, 193, 251, 24, 177, 79, 206, 82, 104, 156, 138, 197, 202, 245, 2, 236, 253, 116, 107, 179, 247, 76, 70, 206, 73, 248, 6, 219, 46, 217, 134, 253, 222, 205, 200, 230, 21, 149, 140, 244, 106, 194, 8, 203, 232, 243, 12];
>>>>>>> d07503ad
    assert_eq!(
        account_data.f_range, reference_f,
        "onchain f result != reference f (hardcoded from lib call)"
    );
    println!("onchain test success");
    // println!("Final exp init bytes:  {:?}", storage_account.data);
    // assert_eq!(true, false);
    //assert_eq!(true, false);

    /*
     *
     * Final Exponentiation
     *
     */

    let mut i = 0usize;
    for (instruction_id) in INSTRUCTION_ORDER_VERIFIER_PART_2 {
        println!("INSTRUCTION_ORDER_VERIFIER_PART_2: {}", instruction_id);

        let mut success = false;
        let mut retries_left = 2;
        while (retries_left > 0 && success != true) {
            println!("success: {}", success);
            let mut transaction = Transaction::new_with_payer(
                &[Instruction::new_with_bincode(
                    program_id,
                    &[vec![instruction_id, 2u8], usize::to_le_bytes(i).to_vec()].concat(),
                    vec![
                        AccountMeta::new(signer_pubkey, true),
                        AccountMeta::new(storage_pubkey, false),
                        //AccountMeta::new(merkle_tree_pubkey, false),
                    ],
                )],
                Some(&signer_pubkey),
            );
            transaction.sign(&[&signer_keypair], program_context.last_blockhash);
            let res_request = timeout(
                time::Duration::from_millis(500),
                program_context
                    .banks_client
                    .process_transaction(transaction),
            )
            .await;

            match res_request {
                Ok(_) => success = true,
                Err(e) => {
                    println!("retries_left {}", retries_left);
                    retries_left -= 1;
                    let storage_account = program_context
                        .banks_client
                        .get_account(storage_pubkey)
                        .await
                        .expect("get_account")
                        .unwrap();
                    //println!("data: {:?}", storage_account.data);
                    program_context = create_and_start_program(
                        merkle_tree_account.data.to_vec(),
                        storage_account.data.to_vec(),
                        &merkle_tree_pubkey,
                        &storage_pubkey,
                        &program_id,
                        &signer_pubkey,
                    )
                    .await;
                }
            }
        }
        // if i == 3 {
        //     println!("aborted at {}", i);
        //     break;
        // }
        i += 1;
    }

    let storage_account = program_context
        .banks_client
        .get_account(storage_pubkey)
        .await
        .expect("get_account")
        .unwrap();

    let result = FinalExpBytes::unpack(&storage_account.data.clone()).unwrap();
    let expected_result_bytes = vec![
        198, 242, 4, 28, 9, 35, 146, 101, 152, 133, 231, 128, 253, 46, 174, 170, 116, 96, 135, 45,
        77, 156, 161, 40, 238, 232, 55, 247, 15, 79, 136, 20, 73, 78, 229, 119, 48, 86, 133, 39,
        142, 172, 194, 67, 33, 2, 66, 111, 127, 20, 159, 85, 92, 82, 21, 187, 149, 99, 99, 91, 169,
        57, 127, 10, 238, 159, 54, 204, 152, 63, 242, 50, 16, 39, 141, 61, 149, 81, 36, 246, 69, 1,
        232, 157, 153, 3, 1, 25, 105, 84, 109, 205, 9, 78, 8, 26, 113, 240, 149, 249, 171, 170, 41,
        39, 144, 143, 89, 229, 207, 106, 60, 195, 236, 5, 73, 82, 126, 170, 50, 181, 192, 135, 129,
        217, 185, 227, 223, 0, 50, 203, 114, 165, 128, 252, 58, 245, 74, 48, 92, 144, 199, 108,
        126, 82, 103, 46, 23, 236, 159, 71, 113, 45, 183, 105, 200, 135, 142, 182, 196, 3, 138,
        113, 217, 236, 105, 118, 157, 226, 54, 90, 23, 215, 59, 110, 169, 133, 96, 175, 12, 86, 33,
        94, 130, 8, 57, 246, 139, 86, 246, 147, 174, 17, 57, 27, 122, 247, 174, 76, 162, 173, 26,
        134, 230, 177, 70, 148, 183, 2, 54, 46, 65, 165, 64, 15, 42, 11, 245, 15, 136, 32, 213,
        228, 4, 27, 176, 63, 169, 82, 178, 89, 227, 58, 204, 40, 159, 210, 216, 255, 223, 194, 117,
        203, 57, 49, 152, 42, 162, 80, 248, 55, 92, 240, 231, 192, 161, 14, 169, 65, 231, 215, 238,
        131, 144, 139, 153, 142, 76, 100, 40, 134, 147, 164, 89, 148, 195, 194, 117, 36, 53, 100,
        231, 61, 164, 217, 129, 190, 160, 44, 30, 94, 13, 159, 6, 83, 126, 195, 26, 86, 113, 177,
        101, 79, 110, 143, 220, 57, 110, 235, 91, 73, 189, 191, 253, 187, 76, 214, 232, 86, 132, 6,
        135, 153, 111, 175, 12, 109, 157, 73, 181, 171, 29, 118, 147, 102, 65, 153, 99, 57, 198,
        45, 85, 153, 67, 208, 177, 113, 205, 237, 210, 233, 79, 46, 231, 168, 16, 11, 21, 249, 174,
        127, 70, 3, 32, 60, 115, 188, 192, 101, 159, 85, 66, 193, 194, 157, 76, 121, 108, 222, 128,
        27, 15, 163, 156, 8,
    ];
    println!("result.y1_range_s: {:?}", parse_f_from_bytes(&result.y1_range_s));

    //assert_eq!(expected_result_bytes, result.y1_range_s);

    /*
     *
     * Merkle Tree insert of new utxos
     *
     */

    let commit = vec![0u8; 32]; //vec![143, 120, 199, 24, 26, 175, 31, 125, 154, 127, 245, 235, 132, 57, 229, 4, 60, 255, 3, 234, 105, 16, 109, 207, 16, 139, 73, 235, 137, 17, 240, 2];//get_poseidon_ref_hash(&left_input[..], &right_input[..]);

    let mut i = 0;
    for (instruction_id) in 0..237 {
        //println!("instruction data {:?}", [vec![*instruction_id, 0u8], left_input.clone(), right_input.clone(), [i as u8].to_vec() ].concat());
        let instruction_data: Vec<u8> = [
            vec![instruction_id, 0u8],
            commit.clone(),
            commit.clone(),
            [i as u8].to_vec(),
        ]
        .concat();

        if i == 0 {
            let mut transaction = Transaction::new_with_payer(
                &[Instruction::new_with_bincode(
                    program_id,
                    &instruction_data,
                    vec![
                        AccountMeta::new(signer_keypair.pubkey(), true),
                        AccountMeta::new(storage_pubkey, false),
                        AccountMeta::new(merkle_tree_pubkey, false),
                        AccountMeta::new(storage_pubkey, false),
                    ],
                )],
                Some(&signer_keypair.pubkey()),
            );
            transaction.sign(&[&signer_keypair], program_context.last_blockhash);

            program_context
                .banks_client
                .process_transaction(transaction)
                .await
                .unwrap();
        } else if i == init_bytes18::INSERT_INSTRUCTION_ORDER_18.len() - 1 {
            println!("Last tx ------------------------------");
            let mut transaction = Transaction::new_with_payer(
                &[Instruction::new_with_bincode(
                    program_id,
                    &instruction_data,
                    vec![
                        AccountMeta::new(signer_keypair.pubkey(), true),
                        AccountMeta::new(storage_pubkey, false),
                        AccountMeta::new(merkle_tree_pubkey, false),
                        AccountMeta::new(two_leaves_pda_pubkey, false),
                    ],
                )],
                Some(&signer_keypair.pubkey()),
            );
            transaction.sign(&[&signer_keypair], program_context.last_blockhash);

            program_context
                .banks_client
                .process_transaction(transaction)
                .await
                .unwrap();
        } else {
            let mut success = false;
            let mut retries_left = 2;
            while (retries_left > 0 && success != true) {
                let mut transaction = Transaction::new_with_payer(
                    &[Instruction::new_with_bincode(
                        program_id,
                        &instruction_data,
                        vec![
                            AccountMeta::new(signer_keypair.pubkey(), true),
                            AccountMeta::new(storage_pubkey, false),
                            AccountMeta::new(merkle_tree_pubkey, false),
                        ],
                    )],
                    Some(&signer_keypair.pubkey()),
                );
                transaction.sign(&[&signer_keypair], program_context.last_blockhash);

                let res_request = timeout(
                    time::Duration::from_millis(500),
                    program_context
                        .banks_client
                        .process_transaction(transaction),
                )
                .await;

                match res_request {
                    Ok(_) => success = true,
                    Err(e) => {
                        println!("retries_left {}", retries_left);
                        retries_left -= 1;
                        let merkle_tree_account = program_context
                            .banks_client
                            .get_account(merkle_tree_pubkey)
                            .await
                            .expect("get_account")
                            .unwrap();
                        let hash_bytes_account = program_context
                            .banks_client
                            .get_account(storage_pubkey)
                            .await
                            .expect("get_account")
                            .unwrap();
                        //println!("data: {:?}", storage_account.data);
                        //let old_payer = signer_keypair;
                        program_context = create_and_start_program(
                            merkle_tree_account.data.to_vec(),
                            hash_bytes_account.data.to_vec(),
                            &merkle_tree_pubkey,
                            &storage_pubkey,
                            //&two_leaves_pda_pubkey,
                            &program_id,
                            &signer_pubkey,
                        )
                        .await;
                        //assert_eq!(signer_keypair, old_payer);
                        let merkle_tree_account_new = program_context
                            .banks_client
                            .get_account(merkle_tree_pubkey)
                            .await
                            .expect("get_account")
                            .unwrap();
                        let hash_bytes_account_new = program_context
                            .banks_client
                            .get_account(storage_pubkey)
                            .await
                            .expect("get_account")
                            .unwrap();
                        assert_eq!(merkle_tree_account_new.data, merkle_tree_account.data);
                        assert_eq!(hash_bytes_account_new.data, hash_bytes_account.data);
                    }
                }
            }
        }
        println!("Instruction index {}", i);
        i += 1;
    }
    let storage_account = program_context
        .banks_client
        .get_account(merkle_tree_pubkey)
        .await
        .expect("get_account")
        .unwrap();

    let expected_root = [
        247, 16, 124, 67, 44, 62, 195, 226, 182, 62, 41, 237, 78, 64, 195, 249, 67, 169, 200, 24,
        158, 153, 57, 144, 24, 245, 131, 44, 127, 129, 44, 10,
    ];
    //assert_eq!(expected_root, storage_account.data[609 +32..(609+64)]);

    println!("finished merkle tree calculations");

    /*
     *
     *
     * Inserting Merkle root and transferring funds
     *
     *
     */


    let storage_account = program_context
        .banks_client
        .get_account(storage_pubkey)
        .await
        .expect("get_account")
        .unwrap();
    let merkle_tree_account_old = program_context
        .banks_client
        .get_account(merkle_tree_pubkey)
        .await
        .expect("get_account")
        .unwrap();

    let receiver_pubkey = Pubkey::new_unique();

    let merkle_tree_account = program_context
        .banks_client
        .get_account(merkle_tree_pubkey)
        .await
        .expect("get_account")
        .unwrap();
    assert_eq!(merkle_tree_account.data, merkle_tree_account_old.data);
    let mut transaction = Transaction::new_with_payer(
        &[Instruction::new_with_bincode(
            program_id,
            &[0],
            vec![
                AccountMeta::new(signer_keypair.pubkey(), true),
                AccountMeta::new(storage_pubkey, false),
                AccountMeta::new(two_leaves_pda_pubkey, false),
                AccountMeta::new(nullifier_pubkeys[0], false),
                AccountMeta::new(nullifier_pubkeys[1], false),
                AccountMeta::new(merkle_tree_pubkey, false),
                AccountMeta::new(
                    Pubkey::from_str("11111111111111111111111111111111").unwrap(),
                    false,
                ),
                AccountMeta::new(merkle_tree_pubkey, false),
            ],
        )],
        Some(&signer_keypair.pubkey()),
    );
    transaction.sign(&[&signer_keypair], program_context.last_blockhash);

    let res_request = timeout(
        time::Duration::from_millis(500),
        program_context
            .banks_client
            .process_transaction(transaction),
    )
    .await;

    let nullifier0_account = program_context
        .banks_client
        .get_account(nullifier_pubkeys[0])
        .await
        .expect("get_account")
        .unwrap();
    let nullifier1_account = program_context
        .banks_client
        .get_account(nullifier_pubkeys[1])
        .await
        .expect("get_account")
        .unwrap();
    println!("nullifier0_account.data {:?}", nullifier0_account.data);
    assert_eq!(nullifier0_account.data[0], 1);
    println!("nullifier0_account.data {:?}", nullifier0_account.data);
    assert_eq!(nullifier1_account.data[0], 1);

    let merkel_tree_account_new = program_context
        .banks_client
        .get_account(merkle_tree_pubkey)
        .await
        .expect("get_account")
        .unwrap();
    println!(
        "root[0]: {:?}",
        merkel_tree_account_new.data[609..641].to_vec()
    );
    println!(
        "root[1]: {:?}",
        merkel_tree_account_new.data[641..673].to_vec()
    );
    let two_leaves_pda_account = program_context
        .banks_client
        .get_account(two_leaves_pda_pubkey)
        .await
        .expect("get_account")
        .unwrap();
    println!(
        "two_leaves_pda_account.data: {:?}",
        two_leaves_pda_account.data
    );
    //account was initialized correctly
    assert_eq!(1, two_leaves_pda_account.data[0]);
    //account type is correct
    assert_eq!(4, two_leaves_pda_account.data[1]);

    //saved left leaf correctly
    // assert_eq!(
    //     public_inputs_bytes[160..192],
    //     two_leaves_pda_account.data[2..34]
    // );
    // //saved right leaf correctly
    // assert_eq!(
    //     public_inputs_bytes[192..224],
    //     two_leaves_pda_account.data[34..66]
    // );
    //saved merkle tree pubkey in which leaves were insorted
    assert_eq!(MERKLE_TREE_ACC_BYTES, two_leaves_pda_account.data[74..106]);
<<<<<<< HEAD
=======

>>>>>>> d07503ad

    println!(
        "deposit success {} {}",
        merkel_tree_account_new.lamports , merkle_tree_account_old.lamports + 100000000
    );
    if merkel_tree_account_new.lamports != merkle_tree_account_old.lamports + 100000000 {
        let receiver_account = program_context
            .banks_client
            .get_account(receiver_pubkey)
            .await
            .expect("get_account")
            .unwrap();

        println!(
            "withdraw success {}",
            receiver_account.lamports == 1000000000,
        );
    }
}<|MERGE_RESOLUTION|>--- conflicted
+++ resolved
@@ -109,7 +109,7 @@
         let mut account = Account::new(10000000000, *size, &program_id);
         match data {
             Some(d) => (account.data = d.clone()),
-            None => ()
+            None => (),
         }
         program_test.add_account(**pubkey, account);
         println!("added account {:?}", **pubkey);
@@ -135,7 +135,7 @@
     accounts_vector: &mut Vec<(&Pubkey, usize, Option<Vec<u8>>)>,
     program_id: &Pubkey,
     signer_pubkey: &Pubkey,
-    mut program_context: ProgramTestContext
+    mut program_context: ProgramTestContext,
 ) -> ProgramTestContext {
     for (pubkey, _, current_data) in accounts_vector.iter_mut() {
         let account = program_context
@@ -144,22 +144,17 @@
             .await
             .expect("get_account")
             .unwrap();
-            *current_data = Some(account.data.to_vec());
-
+        *current_data = Some(account.data.to_vec());
     }
     // accounts_vector[1].2 = Some(storage_account.data.to_vec());
-    let mut program_context_new = create_and_start_program_var(
-        &accounts_vector,
-        &program_id,
-        &signer_pubkey,
-    ).await;
+    let mut program_context_new =
+        create_and_start_program_var(&accounts_vector, &program_id, &signer_pubkey).await;
     program_context_new
 }
 
 //use core::num::<impl u64>::checked_add;
 #[tokio::test]
 async fn full_test_onchain_new() {
-
     //getting instruction data from file
     //this is necessary for Light only supports proof generation with snarkjs
     let ix_data_file = fs::read_to_string("./tests/test_data/deposit_0_1_sol.txt")
@@ -186,26 +181,33 @@
     accounts_vector.push((&merkle_tree_pubkey, 16657, None));
     let signer_keypair = solana_sdk::signer::keypair::Keypair::new();
     let signer_pubkey = signer_keypair.pubkey();
-    let two_leaves_pda_pubkey = Pubkey::find_program_address(&[&ix_data[105..137], &b"leaves"[..]], &program_id).0;
-    println!("leaves add seed: {:?}", [ &ix_data[105..137], &b"leaves"[..]]);
-    let storage_pubkey = Pubkey::find_program_address(&[&ix_data[105..137], &b"storage"[..]], &program_id).0;
-    println!("storage_pubkey add seed: {:?}", [&ix_data[105..137], &b"storage"[..]]);
+    let two_leaves_pda_pubkey =
+        Pubkey::find_program_address(&[&ix_data[105..137], &b"leaves"[..]], &program_id).0;
+    println!(
+        "leaves add seed: {:?}",
+        [&ix_data[105..137], &b"leaves"[..]]
+    );
+    let storage_pubkey =
+        Pubkey::find_program_address(&[&ix_data[105..137], &b"storage"[..]], &program_id).0;
+    println!(
+        "storage_pubkey add seed: {:?}",
+        [&ix_data[105..137], &b"storage"[..]]
+    );
 
     let mut nullifier_pubkeys = Vec::new();
     println!("nf0 seed data: {:?}", ix_data[96 + 9..128 + 9].to_vec());
-    let pubkey_from_seed = Pubkey::find_program_address(&[&ix_data[96 + 9..128 + 9], &b"nf"[..]], &program_id);
+    let pubkey_from_seed =
+        Pubkey::find_program_address(&[&ix_data[96 + 9..128 + 9], &b"nf"[..]], &program_id);
     nullifier_pubkeys.push(pubkey_from_seed.0);
 
-    let pubkey_from_seed = Pubkey::find_program_address(&[&ix_data[128 + 9..160 + 9], &b"nf"[..]], &program_id);
+    let pubkey_from_seed =
+        Pubkey::find_program_address(&[&ix_data[128 + 9..160 + 9], &b"nf"[..]], &program_id);
     nullifier_pubkeys.push(pubkey_from_seed.0);
     println!("derriving nullifier pubkeys from: {:?}", nullifier_pubkeys);
 
     //panic!();
-    let mut program_context = create_and_start_program_var(
-        &accounts_vector,
-        &program_id,
-        &signer_pubkey,
-    ).await;
+    let mut program_context =
+        create_and_start_program_var(&accounts_vector, &program_id, &signer_pubkey).await;
     let merkle_tree_account = program_context
         .banks_client
         .get_account(merkle_tree_pubkey)
@@ -259,7 +261,10 @@
             vec![
                 AccountMeta::new(signer_pubkey, true),
                 AccountMeta::new(storage_pubkey, false),
-                AccountMeta::new(Pubkey::from_str("11111111111111111111111111111111").unwrap(), false),
+                AccountMeta::new(
+                    Pubkey::from_str("11111111111111111111111111111111").unwrap(),
+                    false,
+                ),
             ],
         )],
         Some(&signer_pubkey),
@@ -271,9 +276,7 @@
         .await
         .unwrap();
 
-
     accounts_vector.push((&storage_pubkey, 3900, None));
-
 
     /*
      *
@@ -349,9 +352,9 @@
                         &mut accounts_vector,
                         &program_id,
                         &signer_pubkey,
-                        program_context
-                    ).await;
-
+                        program_context,
+                    )
+                    .await;
                 }
             }
         }
@@ -572,7 +575,6 @@
     //println!("account_data.f_range: {:?}", account_data.f_range);
 
     // = ark_groth16-miller_output reference
-<<<<<<< HEAD
     let reference_f = [
         41, 164, 125, 219, 237, 181, 202, 195, 98, 55, 97, 232, 35, 147, 153, 23, 164, 70, 211,
         144, 151, 9, 219, 197, 234, 13, 164, 242, 67, 59, 148, 5, 132, 108, 82, 161, 228, 167, 20,
@@ -595,9 +597,6 @@
         139, 120, 98, 33, 101, 204, 204, 169, 57, 249, 168, 45, 197, 126, 105, 54, 187, 35, 241,
         253, 4, 33, 70, 246, 206, 32, 17,
     ];
-=======
-    let reference_f = [106, 144, 87, 58, 158, 145, 226, 63, 202, 195, 194, 54, 236, 52, 22, 124, 12, 243, 67, 209, 110, 138, 149, 137, 17, 147, 150, 72, 148, 22, 101, 47, 122, 190, 109, 122, 161, 30, 171, 178, 184, 89, 27, 154, 54, 115, 196, 79, 92, 15, 217, 7, 74, 206, 234, 6, 126, 240, 126, 205, 197, 167, 144, 24, 34, 158, 136, 249, 93, 100, 136, 41, 219, 142, 182, 14, 170, 147, 73, 190, 40, 241, 16, 103, 202, 220, 24, 78, 103, 103, 240, 211, 137, 231, 213, 17, 234, 17, 19, 74, 235, 65, 155, 173, 26, 145, 147, 137, 52, 42, 89, 125, 41, 233, 73, 85, 242, 208, 149, 19, 19, 82, 84, 141, 218, 109, 136, 18, 70, 18, 11, 3, 153, 147, 17, 37, 171, 63, 128, 126, 102, 178, 76, 135, 16, 184, 100, 240, 195, 7, 51, 21, 194, 170, 149, 105, 27, 145, 230, 14, 18, 172, 134, 204, 66, 85, 62, 91, 111, 119, 233, 16, 244, 27, 78, 58, 245, 78, 47, 170, 16, 94, 101, 102, 107, 6, 203, 99, 180, 148, 42, 1, 147, 112, 231, 85, 35, 119, 60, 179, 99, 13, 9, 39, 165, 184, 125, 221, 221, 59, 4, 203, 220, 32, 120, 57, 192, 35, 42, 0, 89, 20, 77, 34, 125, 35, 28, 101, 127, 195, 73, 148, 201, 28, 22, 50, 88, 53, 65, 158, 60, 227, 253, 27, 204, 82, 214, 150, 129, 75, 57, 74, 22, 43, 43, 15, 254, 162, 118, 165, 240, 45, 110, 35, 244, 97, 240, 218, 57, 148, 236, 60, 248, 234, 68, 31, 213, 236, 21, 55, 224, 59, 236, 5, 54, 89, 39, 38, 238, 70, 134, 88, 195, 238, 15, 204, 151, 184, 61, 152, 210, 119, 143, 81, 209, 46, 134, 243, 207, 108, 207, 30, 217, 56, 167, 230, 118, 143, 85, 15, 180, 102, 18, 130, 107, 128, 118, 5, 108, 181, 192, 200, 46, 63, 73, 147, 55, 84, 193, 251, 24, 177, 79, 206, 82, 104, 156, 138, 197, 202, 245, 2, 236, 253, 116, 107, 179, 247, 76, 70, 206, 73, 248, 6, 219, 46, 217, 134, 253, 222, 205, 200, 230, 21, 149, 140, 244, 106, 194, 8, 203, 232, 243, 12];
->>>>>>> d07503ad
     assert_eq!(
         account_data.f_range, reference_f,
         "onchain f result != reference f (hardcoded from lib call)"
@@ -703,7 +702,10 @@
         127, 70, 3, 32, 60, 115, 188, 192, 101, 159, 85, 66, 193, 194, 157, 76, 121, 108, 222, 128,
         27, 15, 163, 156, 8,
     ];
-    println!("result.y1_range_s: {:?}", parse_f_from_bytes(&result.y1_range_s));
+    println!(
+        "result.y1_range_s: {:?}",
+        parse_f_from_bytes(&result.y1_range_s)
+    );
 
     //assert_eq!(expected_result_bytes, result.y1_range_s);
 
@@ -869,7 +871,6 @@
      *
      */
 
-
     let storage_account = program_context
         .banks_client
         .get_account(storage_pubkey)
@@ -980,14 +981,11 @@
     // );
     //saved merkle tree pubkey in which leaves were insorted
     assert_eq!(MERKLE_TREE_ACC_BYTES, two_leaves_pda_account.data[74..106]);
-<<<<<<< HEAD
-=======
-
->>>>>>> d07503ad
 
     println!(
         "deposit success {} {}",
-        merkel_tree_account_new.lamports , merkle_tree_account_old.lamports + 100000000
+        merkel_tree_account_new.lamports,
+        merkle_tree_account_old.lamports + 100000000
     );
     if merkel_tree_account_new.lamports != merkle_tree_account_old.lamports + 100000000 {
         let receiver_account = program_context
