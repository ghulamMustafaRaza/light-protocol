--- conflicted
+++ resolved
@@ -1154,18 +1154,10 @@
     let signer_keypair = solana_sdk::signer::keypair::Keypair::from_bytes(&PRIVATE_KEY).unwrap();
 
     let signer_pubkey = signer_keypair.pubkey();
-<<<<<<< HEAD
-    println!("signer_pubkey {:?}", signer_pubkey.to_bytes());
-    // assign relayer key to signer otherwise it fails relayer check
-    for (i, elem) in ix_withdraw_data[529..561].iter_mut().enumerate() {
-        *elem = signer_pubkey.to_bytes()[i];
-    }
-=======
     // // assign relayer key to signer otherwise it fails relayer check
     // for (i, elem) in ix_withdraw_data[529..561].iter_mut().enumerate() {
     //     *elem = signer_pubkey.to_bytes()[i];
     // }
->>>>>>> 5f986160
 
     let (tmp_storage_pda_pubkey, two_leaves_pda_pubkey, nf_pubkey0, nf_pubkey1) =
         create_pubkeys_from_ix_data(&ix_withdraw_data, &program_id).await;
