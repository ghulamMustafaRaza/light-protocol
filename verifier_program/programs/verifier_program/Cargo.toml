--- conflicted
+++ resolved
@@ -42,9 +42,5 @@
 arkworks-gadgets = "0.3.14"
 
 [dev-dependencies]
-<<<<<<< HEAD
-ark-groth16 ={ version = "^0.3.0", default-features = false , features = ["std"]}
-=======
 ark-groth16 ={ version = "^0.3.0", default-features = false, features = ["std"]}
->>>>>>> 7b172d32
 serde_json = "1.0.59"